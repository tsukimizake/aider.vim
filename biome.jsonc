{
<<<<<<< HEAD
  "$schema": "https://biomejs.dev/schemas/1.9.3/schema.json",
  "vcs": {
    "enabled": false,
    "clientKind": "git",
    "useIgnoreFile": false
  },
  "files": {
    "ignoreUnknown": false,
    "ignore": []
  },
  "formatter": {
    "enabled": true,
    "indentStyle": "space"
  },
  "organizeImports": {
    "enabled": true
  },
  "linter": {
    "enabled": true,
    "rules": {
      "recommended": true
    }
  },
  "javascript": {
    "formatter": {
      "quoteStyle": "double"
    }
  }
=======
	"$schema": "https://biomejs.dev/schemas/1.9.3/schema.json",
	"vcs": {
		"enabled": false,
		"clientKind": "git",
		"useIgnoreFile": false
	},
	"files": {
		"ignoreUnknown": true,
		"ignore": []
	},
	"formatter": {
		"enabled": true,
		"indentStyle": "space"
	},
	"organizeImports": {
		"enabled": true
	},
	"linter": {
		"enabled": true,
		"rules": {
			"recommended": true
		}
	},
	"javascript": {
		"formatter": {
			"quoteStyle": "double"
		}
	}
>>>>>>> 8d1ddfaf
}<|MERGE_RESOLUTION|>--- conflicted
+++ resolved
@@ -1,34 +1,4 @@
 {
-<<<<<<< HEAD
-  "$schema": "https://biomejs.dev/schemas/1.9.3/schema.json",
-  "vcs": {
-    "enabled": false,
-    "clientKind": "git",
-    "useIgnoreFile": false
-  },
-  "files": {
-    "ignoreUnknown": false,
-    "ignore": []
-  },
-  "formatter": {
-    "enabled": true,
-    "indentStyle": "space"
-  },
-  "organizeImports": {
-    "enabled": true
-  },
-  "linter": {
-    "enabled": true,
-    "rules": {
-      "recommended": true
-    }
-  },
-  "javascript": {
-    "formatter": {
-      "quoteStyle": "double"
-    }
-  }
-=======
 	"$schema": "https://biomejs.dev/schemas/1.9.3/schema.json",
 	"vcs": {
 		"enabled": false,
@@ -57,5 +27,4 @@
 			"quoteStyle": "double"
 		}
 	}
->>>>>>> 8d1ddfaf
 }